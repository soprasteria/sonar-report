--- conflicted
+++ resolved
@@ -138,13 +138,8 @@
 					<td><%= issues[i].line %></td>
 					<td><%= issues[i].description %></td>
 					<td><%= issues[i].message %></td>
-<<<<<<< HEAD
 					<td class="hidden"><%= issues[i].key %></td>
-					<td><%= issues[i].status %></td>
-=======
-					<td style="display:none;"><%= issues[i].key %></td>
 					<td><%- issues[i].link(issues[i].status) %></td>
->>>>>>> 4c96ccd6
 				</tr>
 				<% } %>
 			</tbody>
