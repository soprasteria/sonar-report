#!/usr/bin/env node
const argv = require("minimist")(process.argv.slice(2));
const got = require('got');
const tunnel = require('tunnel');
const ejs = require("ejs");
const fs = require("fs").promises;

if (argv.help) {
  console.log(`SYNOPSIS
    sonar-report [OPTION]...

USAGE
    sonar-report --project=MyProject --application=MyApp --release=v1.0.0 --sonarurl=http://my.sonar.example.com --sonarcomponent=myapp:1.0.0 --sinceleakperiod=true > /tmp/sonar-report

DESCRIPTION
    Generate a vulnerability report from a SonarQube instance.

    Environment: 
    http_proxy : the proxy to use to reach the sonarqube instance (http://<host>:<port>)

    Parameters: 
    --project
        name of the project, displayed in the header of the generated report

    --application
        name of the application, displayed in the header of the generated report

    --release
        name of the release, displayed in the header of the generated report

    --branch
        Branch in Sonarqube that we want to get the issues for

    --pullrequest
        pull request ID in Sonarqube for which to get the issues/hotspots

    --sonarurl
        base URL of the SonarQube instance to query from

    --sonarcomponent
        id of the component to query from

    --sonarusername
        auth username

    --sonarpassword
        auth password

    --sonartoken
        auth token

    --sonarorganization
        name of the sonarcloud.io organization

    --sinceleakperiod
        flag to indicate if the reporting should be done since the last sonarqube leak period (delta analysis). Default is false.

    --allbugs
        flag to indicate if the report should contain all bugs, not only vulnerabilities. Default is false

    --fixMissingRule
        Extract rules without filtering on type (even if allbugs=false). Not useful if allbugs=true. Default is false

    --noSecurityHotspot
<<<<<<< HEAD
        Set this flag for old versions of sonarQube without security hotspots (<7.3?). Default is false
        
    --stylesheet
        Output css stylesheet    
=======
        Set this flag for old versions of sonarQube without security hotspots (<7.3). Default is false

    --vulnerabilityPhrase
        Set to override 'Vulnerability' phrase in the report. Default 'Vulnerability'
            
    --vulnerabilityPluralPhrase
        Set to override 'Vulnerabilities' phrase in the report. Default 'Vulnerabilities'    
>>>>>>> f96b5309
    
    --help
        display this help message`);
  process.exit();
}

function logError(context, error){
  var errorCode = (typeof error.code === 'undefined' || error.code === null) ? "" : error.code;
  var errorMessage = (typeof error.message === 'undefined' || error.message === null) ? "" : error.message;
  var errorResponseStatusCode = (typeof error.response === 'undefined' || error.response === null || error.response.statusCode === 'undefined' || error.response.statusCode === null ) ? "" : error.response.statusCode;
  var errorResponseStatusMessage = (typeof error.response === 'undefined' || error.response === null || error.response.statusMessage === 'undefined' || error.response.statusMessage === null ) ? "" : error.response.statusMessage;
  var errorResponseBody = (typeof error.response === 'undefined' || error.response === null || error.response.body === 'undefined' || error.response.body === null ) ? "" : error.response.body;

  console.error(
    "Error while %s : %s - %s - %s - %s - %s", 
    context, errorCode, errorMessage, errorResponseStatusCode, errorResponseStatusMessage,  errorResponseBody);  
}

(async () => {
    let stylesheet = await fs.readFile(__dirname + "/style.css", "binary");
    if (argv.stylesheet) {
        console.log(stylesheet);
        return;
    }

  var severity = new Map();
  severity.set('MINOR', 0);
  severity.set('MAJOR', 1);
  severity.set('CRITICAL', 2);
  severity.set('BLOCKER', 3);
  var hotspotSeverities = {"HIGH": "CRITICAL", "MEDIUM": "MAJOR", "LOW": "MINOR"};

  const data = {
    stylesheet: stylesheet,
    date: new Date().toDateString(),
    projectName: argv.project,
    applicationName: argv.application,
    releaseName: argv.release,
    pullRequest: argv.pullrequest,
    branch: argv.branch,
    sinceLeakPeriod: (argv.sinceleakperiod == 'true'),
    previousPeriod: '',
    allBugs: (argv.allbugs == 'true'),
    fixMissingRule: (argv.fixMissingRule == 'true'),
    noSecurityHotspot: (argv.noSecurityHotspot == 'true'),
    vulnerabilityPhrase: argv.vulnerabilityPhrase || 'Vulnerability',
    vulnerabilityPluralPhrase: argv.vulnerabilityPluralPhrase || 'Vulnerabilities',
    // sonar URL without trailing /
    sonarBaseURL: argv.sonarurl.replace(/\/$/, ""),
    sonarOrganization: argv.sonarorganization,
    rules: [],
    issues: [],
    hotspotKeys: []
  };

  const leakPeriodFilter = data.sinceLeakPeriod ? '&sinceLeakPeriod=true' : '';
  data.deltaAnalysis = data.sinceLeakPeriod ? 'Yes' : 'No';
  const sonarBaseURL = data.sonarBaseURL;
  const sonarComponent = argv.sonarcomponent;
  const withOrganization = data.sonarOrganization ? `&organization=${data.sonarOrganization}` : '';
  var headers = {};
  var version = null;
  
  var proxy = null;
  // the tunnel agent if a forward proxy is required, or remains null
  var agent = null;
  // Preparing configuration if behind proxy
  if (process.env.http_proxy){
    proxy = process.env.http_proxy;
    var url = new URL(proxy);
    var proxyHost = url.hostname;
    var proxyPort = url.port;
    console.error('using proxy %s:%s', proxyHost, proxyPort);
    agent = {
      https: tunnel.httpsOverHttp({
          proxy: {
              host: proxyHost,
              port: proxyPort
          }
      })
    };
  }
  else{
    console.error('No proxy configuration detected');
  }
  
  //get SonarQube version
  try {
    const res = await got(`${sonarBaseURL}/api/system/status`, {
      agent,
      headers
    });
    const json = JSON.parse(res.body);
    version = json.version;
    console.error("sonarqube version: %s", version);
  } catch (error) {
      logError("getting version", error);
      return null;
  }

  let DEFAULT_ISSUES_FILTER="";
  let DEFAULT_RULES_FILTER="";
  let ISSUE_STATUSES="";
  let HOTSPOT_STATUSES="TO_REVIEW"

  if(data.noSecurityHotspot || version < "7.3"){
    // hotspots don't exist
    DEFAULT_ISSUES_FILTER="&types=VULNERABILITY"
    DEFAULT_RULES_FILTER="&types=VULNERABILITY"
    ISSUE_STATUSES="OPEN,CONFIRMED,REOPENED"
  }
  else if (version >= "7.3" && version < "7.8"){
    // hotspots are stored in the /issues endpoint but issue status doesn't include TO_REVIEW,IN_REVIEW yet
    DEFAULT_ISSUES_FILTER="&types=VULNERABILITY,SECURITY_HOTSPOT"
    DEFAULT_RULES_FILTER="&types=VULNERABILITY,SECURITY_HOTSPOT"
    ISSUE_STATUSES="OPEN,CONFIRMED,REOPENED"
  }
  else if (version >= "7.8" && version < "8.2"){
    // hotspots are stored in the /issues endpoint and issue status includes TO_REVIEW,IN_REVIEW
    DEFAULT_ISSUES_FILTER="&types=VULNERABILITY,SECURITY_HOTSPOT"
    DEFAULT_RULES_FILTER="&types=VULNERABILITY,SECURITY_HOTSPOT"
    ISSUE_STATUSES="OPEN,CONFIRMED,REOPENED,TO_REVIEW,IN_REVIEW"
  }
  else{
    // version >= 8.2
    // hotspots are in a dedicated endpoint: rules have type SECURITY_HOTSPOT but issues don't
    DEFAULT_ISSUES_FILTER="&types=VULNERABILITY"
    DEFAULT_RULES_FILTER="&types=VULNERABILITY,SECURITY_HOTSPOT"
    ISSUE_STATUSES="OPEN,CONFIRMED,REOPENED"
  }
  

  // filters for getting rules and issues
  let filterRule = DEFAULT_RULES_FILTER;
  let filterIssue = DEFAULT_ISSUES_FILTER;
  let filterHotspots = "";

  if(data.allBugs){
    filterRule = "";
    filterIssue = "";
  }

  if(data.pullRequest){
    filterIssue=filterIssue + "&pullRequest=" + data.pullRequest
    filterHotspots=filterHotspots + "&pullRequest=" + data.pullRequest
  }

  if(data.branch){
    filterIssue=filterIssue + "&branch=" + data.branch
    filterHotspots=filterHotspots + "&branch=" + data.branch
  }

  if(data.fixMissingRule){
    filterRule = "";
  }


  const username = argv.sonarusername;
  const password = argv.sonarpassword;
  const token = argv.sonartoken;
  if (username && password) {
    // Form authentication with username/password
    try {
      const response = await got.post(`${sonarBaseURL}/api/authentication/login`, {
          agent,
          headers: {
            'Content-Type': 'application/x-www-form-urlencoded'
          },
          body: `login=${encodeURIComponent(username)}&password=${encodeURIComponent(password)}`,
      });
      headers["Cookie"] = response.headers['set-cookie'].map(cookie => cookie.split(';')[0]).join('; ');
    } catch (error) {
        logError("logging in", error);
        return null;
    }
    
  } else if (token) {
    // Basic authentication with user token
    headers["Authorization"] = "Basic " + Buffer.from(token + ":").toString("base64");
  }

  if (data.sinceLeakPeriod) {
    const res = await got(`${sonarBaseURL}/api/settings/values?keys=sonar.leak.period`, {
      agent,
      headers
    });
    const json = JSON.parse(res.getBody());
    data.previousPeriod = json.settings[0].value;
  }

  {
    const pageSize = 500;
    const maxResults = 10000;
    const maxPage = maxResults / pageSize;
    let page = 1;
    let nbResults;

  do {
      try {
          const response = await got(`${sonarBaseURL}/api/rules/search?activation=true&ps=${pageSize}&p=${page}${filterRule}${withOrganization}`, {
              agent,
              headers
          });
          page++;
          const json = JSON.parse(response.body);
          nbResults = json.rules.length;
          data.rules = data.rules.concat(json.rules.map(rule => ({
          key: rule.key,
          htmlDesc: rule.htmlDesc,
          name: rule.name,
          severity: rule.severity
          })));
      } catch (error) {
          logError("getting rules", error);
          return null;
      }
    } while (nbResults === pageSize && page <= maxPage);
  }

  {
    const pageSize = 500;
    const maxResults = 10000;
    const maxPage = maxResults / pageSize;
    let page = 1;
    let nbResults;
    /** Get all statuses except "REVIEWED". 
     * Actions in sonarQube vs status in security hotspot (sonar >= 7): 
     * - resolve as reviewed
     *    "resolution": "FIXED"
     *    "status": "REVIEWED"
     * - open as vulnerability
     *    "status": "OPEN"
     * - set as in review
     *    "status": "IN_REVIEW"
     */
    do {
      try {
          const response = await got(`${sonarBaseURL}/api/issues/search?componentKeys=${sonarComponent}&ps=${pageSize}&p=${page}&statuses=${ISSUE_STATUSES}&resolutions=&s=STATUS&asc=no${leakPeriodFilter}${filterIssue}${withOrganization}`, {
              agent,
              headers
          });
          page++;
          const json = JSON.parse(response.body);
          nbResults = json.issues.length;
          data.issues = data.issues.concat(json.issues.map(issue => {
            const rule = data.rules.find(oneRule => oneRule.key === issue.rule);
            const message = rule ? rule.name : "/";
            return {
              rule: issue.rule,
              // For security hotspots, the vulnerabilities show without a severity before they are confirmed
              // In this case, get the severity from the rule
              severity: (typeof issue.severity !== 'undefined') ? issue.severity : rule.severity,
              status: issue.status,
              // Take only filename with path, without project name
              component: issue.component.split(':').pop(),
              line: issue.line,
              description: message,
              message: issue.message,
              key: issue.key
            };
          }));
      } catch (error) {
        logError("getting issues", error);  
          return null;
      }
    } while (nbResults === pageSize && page <= maxPage);

    let hSeverity = "";
    if (version >= "8.2" && !data.noSecurityHotspot) {
      // 1) Listing hotspots with hotspots/search
      page = 1;
      do {
        try {
            const response = await got(`${sonarBaseURL}/api/hotspots/search?projectKey=${sonarComponent}${filterHotspots}${withOrganization}&ps=${pageSize}&p=${page}&statuses=${HOTSPOT_STATUSES}`, {
                agent,
                headers
            });
            page++;
            const json = JSON.parse(response.body);
            nbResults = json.hotspots.length;
            data.hotspotKeys.push(...json.hotspots.map(hotspot => hotspot.key));
        } catch (error) {
          logError("getting hotspots list", error);  
            return null;
        }
      } while (nbResults === pageSize && page <= maxPage);

      // 2) Getting hotspots details with hotspots/show
      for (let hotspotKey of data.hotspotKeys){
        try {
            const response = await got(`${sonarBaseURL}/api/hotspots/show?hotspot=${hotspotKey}`, {
                agent,
                headers
            });
            const hotspot = JSON.parse(response.body);
            hSeverity = hotspotSeverities[hotspot.rule.vulnerabilityProbability];
            if (hSeverity === undefined) {
              hSeverity = "MAJOR";
              console.error("Unknown hotspot severity: %s", hotspot.vulnerabilityProbability);
            }
            data.issues.push(
              {
                rule: hotspot.rule.key,
                severity: hSeverity,
                status: hotspot.status,
                // Take only filename with path, without project name
                component: hotspot.component.key.split(':').pop(),
                line: hotspot.line,
                description: hotspot.rule ? hotspot.rule.name : "/",
                message: hotspot.message,
                key: hotspot.key
              });
        } catch (error) {
          logError("getting hotspots details", error);  
            return null;
        }
      }
    }


    data.issues.sort(function (a, b) {
      return severity.get(b.severity) - severity.get(a.severity);
    });
  
    data.summary = {
      blocker: data.issues.filter(issue => issue.severity === "BLOCKER").length,
      critical: data.issues.filter(issue => issue.severity === "CRITICAL").length,
      major: data.issues.filter(issue => issue.severity === "MAJOR").length,
      minor: data.issues.filter(issue => issue.severity === "MINOR").length
    };
  }

  ejs.renderFile(`${__dirname}/index.ejs`, data, {}, (err, str) => {
    console.log(str);
  });
})();<|MERGE_RESOLUTION|>--- conflicted
+++ resolved
@@ -61,13 +61,10 @@
     --fixMissingRule
         Extract rules without filtering on type (even if allbugs=false). Not useful if allbugs=true. Default is false
 
-    --noSecurityHotspot
-<<<<<<< HEAD
-        Set this flag for old versions of sonarQube without security hotspots (<7.3?). Default is false
-        
     --stylesheet
         Output css stylesheet    
-=======
+
+    --noSecurityHotspot
         Set this flag for old versions of sonarQube without security hotspots (<7.3). Default is false
 
     --vulnerabilityPhrase
@@ -75,7 +72,6 @@
             
     --vulnerabilityPluralPhrase
         Set to override 'Vulnerabilities' phrase in the report. Default 'Vulnerabilities'    
->>>>>>> f96b5309
     
     --help
         display this help message`);
